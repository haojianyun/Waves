--- conflicted
+++ resolved
@@ -119,13 +119,18 @@
     # Hash of API key string
     api-key-hash = "7B74gZMpdzQSB45A7KRwKW6mDUYaWhFY8kWh5qiLRRoA"
   }
-<<<<<<< HEAD
 
   miner {
     interval-after-last-block-then-generation-is-allowed = 15d
   }
-=======
->>>>>>> 0076be88
+}
+
+# See application.conf for more information
+kamon {
+  modules {
+    kamon-statsd.auto-start = yes
+    kamon-system-metrics.auto-start = yes
+  }
 }
 
 # See application.conf for more information
