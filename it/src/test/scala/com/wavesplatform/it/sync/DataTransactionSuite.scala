--- conflicted
+++ resolved
@@ -20,22 +20,11 @@
 
   test("sender's waves balance is decreased by fee.") {
     val (balance1, eff1) = notMiner.accountBalances(firstAddress)
-<<<<<<< HEAD
-    val entry = LongDataEntry("int", 0xcafebabe)
-    val size = entry.valueBytes.size
-    val data = List(entry)
-    val transferFee = calcDataFee(size)
-    val txId = sender.putData(firstAddress, data, transferFee).id
-    nodes.waitForHeightAraiseAndTxPresent(txId)
-    
-=======
-    val entry            = IntegerDataEntry("int", 0xcafebabe)
+    val entry            = LongDataEntry("int", 0xcafebabe)
     val data             = List(entry)
     val transferFee      = calcDataFee(data)
     val txId             = sender.putData(firstAddress, data, transferFee).id
     nodes.waitForHeightAriseAndTxPresent(txId)
-
->>>>>>> 32ee2a37
     notMiner.assertBalances(firstAddress, balance1 - transferFee, eff1 - transferFee)
   }
 
@@ -97,50 +86,8 @@
   }
 
   test("data definition and retrieval") {
-<<<<<<< HEAD
-    // define first data item
-    val item1 = LongDataEntry("int", 8)
-    val tx1 = sender.putData(secondAddress, List(item1), fee).id
-    nodes.waitForHeightAraiseAndTxPresent(tx1)
-
-    sender.getData(secondAddress, "int") shouldBe item1
-    sender.getData(secondAddress) shouldBe List(item1)
-
-    // define another one
-    val item2 = BooleanDataEntry("bool", true)
-    val tx2 = sender.putData(secondAddress, List(item2), fee).id
-    nodes.waitForHeightAraiseAndTxPresent(tx2)
-
-    sender.getData(secondAddress, "int") shouldBe item1
-    sender.getData(secondAddress, "bool") shouldBe item2
-    sender.getData(secondAddress) shouldBe List(item2, item1)
-
-    // redefine item 1
-    val item11 = LongDataEntry("int", 10)
-    val tx3 = sender.putData(secondAddress, List(item11), fee).id
-    nodes.waitForHeightAraiseAndTxPresent(tx3)
-
-    sender.getData(secondAddress, "int") shouldBe item11
-    sender.getData(secondAddress, "bool") shouldBe item2
-    sender.getData(secondAddress) shouldBe List(item2, item11)
-    
-    // define tx with all types
-    val (balance2, eff2) = notMiner.accountBalances(secondAddress)
-    val item41 = LongDataEntry("int", -127)
-    val item42 = BooleanDataEntry("bool", false)
-    val item43 = BinaryDataEntry("blob", Array[Byte](127.toByte, 0, 1, 1))
-    val data = List(item41, item42, item43)
-    val txId = sender.putData(secondAddress, data, fee).id
-    nodes.waitForHeightAraiseAndTxPresent(txId)
-
-    sender.getData(secondAddress, "int") shouldBe item41
-    sender.getData(secondAddress, "bool") shouldBe item42
-    sender.getData(secondAddress, "blob").equals(item43)
-
-    sender.getData(secondAddress).equals(List(item41, item42, item43))
-=======
     // define first int entry
-    val intEntry = IntegerDataEntry("int", 8)
+    val intEntry = LongDataEntry("int", 8)
     val intList  = List(intEntry)
     val tx1      = sender.putData(secondAddress, intList, calcDataFee(intList)).id
     nodes.waitForHeightAriseAndTxPresent(tx1)
@@ -159,7 +106,7 @@
     sender.getData(secondAddress) shouldBe boolList ++ intList
 
     // redefine int entry
-    val reIntEntry = IntegerDataEntry("int", 10)
+    val reIntEntry = LongDataEntry("int", 10)
     val reIntList  = List(reIntEntry)
     val tx3        = sender.putData(secondAddress, reIntList, calcDataFee(reIntList)).id
     nodes.waitForHeightAriseAndTxPresent(tx3)
@@ -170,7 +117,7 @@
 
     // define tx with all types
     val (balance2, eff2) = notMiner.accountBalances(secondAddress)
-    val intEntry2        = IntegerDataEntry("int", -127)
+    val intEntry2        = LongDataEntry("int", -127)
     val boolEntry2       = BooleanDataEntry("bool", false)
     val blobEntry2       = BinaryDataEntry("blob", Array[Byte](127.toByte, 0, 1, 1))
     val dataAllTypes     = List(intEntry2, boolEntry2, blobEntry2)
@@ -182,7 +129,6 @@
     sender.getData(secondAddress, "bool") shouldBe boolEntry2
     sender.getData(secondAddress, "blob").equals(blobEntry2)
     sender.getData(secondAddress).equals(dataAllTypes)
->>>>>>> 32ee2a37
 
     notMiner.assertBalances(secondAddress, balance2 - fee, eff2 - fee)
   }
@@ -205,18 +151,11 @@
     nodes.waitForHeightAriseAndTxPresent(noDataTx)
     sender.getData(thirdAddress) shouldBe List.empty
 
-<<<<<<< HEAD
-    val key = "myKey"
-    val multiKey = List.tabulate(5)(LongDataEntry(key, _))
-    val multiKeyTx = sender.putData(thirdAddress, multiKey, fee).id
-    nodes.waitForHeightAraiseAndTxPresent(multiKeyTx)
-=======
     val key         = "myKey"
-    val multiKey    = List.tabulate(5)(IntegerDataEntry(key, _))
+    val multiKey    = List.tabulate(5)(LongDataEntry(key, _))
     val multiKeyFee = calcDataFee(multiKey)
     val multiKeyTx  = sender.putData(thirdAddress, multiKey, multiKeyFee).id
     nodes.waitForHeightAriseAndTxPresent(multiKeyTx)
->>>>>>> 32ee2a37
     sender.getData(thirdAddress, key) shouldBe multiKey.last
 
     val typeChange    = List(BooleanDataEntry(key, true))
