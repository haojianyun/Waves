--- conflicted
+++ resolved
@@ -20,20 +20,11 @@
 
   test("sender's waves balance is decreased by fee.") {
     val (balance1, eff1) = notMiner.accountBalances(firstAddress)
-<<<<<<< HEAD
-    val entry = IntegerDataEntry("int", 0xcafebabe)
-    val size = entry.valueBytes.size
-    val data = List(entry)
-    val transferFee = calcDataFee(size)
-    val txId = sender.putData(firstAddress, data, transferFee).id
-    nodes.waitForHeightAraiseAndTxPresent(txId)
-=======
     val entry            = IntegerDataEntry("int", 0xcafebabe)
     val data             = List(entry)
     val transferFee      = calcDataFee(data)
     val txId             = sender.putData(firstAddress, data, transferFee).id
     nodes.waitForHeightAriseAndTxPresent(txId)
->>>>>>> 32ee2a37
 
     notMiner.assertBalances(firstAddress, balance1 - transferFee, eff1 - transferFee)
   }
@@ -161,23 +152,16 @@
     nodes.waitForHeightAriseAndTxPresent(noDataTx)
     sender.getData(thirdAddress) shouldBe List.empty
 
-<<<<<<< HEAD
     val emptyKey = List(IntegerDataEntry("", 7))
     val emptyKeyTx = sender.putData(thirdAddress, emptyKey, fee).id
-    nodes.waitForHeightAraiseAndTxPresent(emptyKeyTx)
+    nodes.waitForHeightAriseAndTxPresent(emptyKeyTx)
     sender.getData(thirdAddress, "") shouldBe emptyKey.head
 
-    val key = "myKey"
-    val multiKey = List.tabulate(5)(IntegerDataEntry(key, _))
-    val multiKeyTx = sender.putData(thirdAddress, multiKey, fee).id
-    nodes.waitForHeightAraiseAndTxPresent(multiKeyTx)
-=======
     val key         = "myKey"
     val multiKey    = List.tabulate(5)(IntegerDataEntry(key, _))
     val multiKeyFee = calcDataFee(multiKey)
     val multiKeyTx  = sender.putData(thirdAddress, multiKey, multiKeyFee).id
     nodes.waitForHeightAriseAndTxPresent(multiKeyTx)
->>>>>>> 32ee2a37
     sender.getData(thirdAddress, key) shouldBe multiKey.last
 
     val typeChange    = List(BooleanDataEntry(key, true))
@@ -191,7 +175,6 @@
     def request(item: JsObject) = Json.obj("version" -> 1, "sender"   -> secondAddress, "fee" -> fee, "data" -> Seq(item))
     val validItem               = Json.obj("key"     -> "key", "type" -> "integer", "value"   -> 8)
 
-<<<<<<< HEAD
     assertBadRequestAndResponse(
       sender.postJson("/addresses/data", request(validItem - "key")),
       "key is missing")
@@ -246,38 +229,6 @@
     assertBadRequestAndResponse(
       sender.postJson("/addresses/data", request(notValidBlobValue + ("value" -> JsString("NOTaBase58")))),
       "Wrong char in Base58 string")
-=======
-    //    where is a bug?
-    sender.postJson("/addresses/data", request(validItem + ("key" -> JsString("")))).getStatusCode shouldBe 200
-
-    assertBadRequestAndResponse(sender.postJson("/addresses/data", request(validItem - "key")), "key is missing")
-
-    assertBadRequestAndResponse(sender.postJson("/addresses/data", request(validItem - "type")), "type is missing")
-
-    assertBadRequestAndResponse(sender.postJson("/addresses/data", request(validItem + ("type" -> JsString("falafel")))), "unknown type falafel")
-
-    assertBadRequestAndResponse(sender.postJson("/addresses/data", request(validItem - "value")), "value is missing")
-    assertBadRequestAndResponse(sender.postJson("/addresses/data", request(validItem + ("value" -> JsString("8")))),
-                                "value is missing or not an integer")
-
-    assertBadRequestAndResponse(sender.postJson("/addresses/data", request(validItem + ("value" -> JsString("8")))),
-                                "value is missing or not an integer")
-
-    val notValidIntValue = Json.obj("key" -> "key", "type" -> "integer", "value" -> JsNull)
-
-    assertBadRequestAndResponse(sender.postJson("/addresses/data", request(notValidIntValue)), "value is missing or not an integer")
-
-    val notValidBoolValue = Json.obj("key" -> "bool", "type" -> "boolean", "value" -> JsNull)
-
-    assertBadRequestAndResponse(sender.postJson("/addresses/data", request(notValidBoolValue)), "value is missing or not a boolean")
-
-    assertBadRequestAndResponse(sender.postJson("/addresses/data", request(notValidBoolValue + ("value" -> JsString("true")))),
-                                "value is missing or not a boolean")
-
-    val notValidBlobValue = Json.obj("key" -> "blob", "type" -> "binary", "value" -> JsNull)
-
-    assertBadRequestAndResponse(sender.postJson("/addresses/data", request(notValidBlobValue)), "value is missing or not a string")
->>>>>>> 32ee2a37
   }
 
   test("transaction requires a valid proof") {
