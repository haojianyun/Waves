--- conflicted
+++ resolved
@@ -22,11 +22,9 @@
 * Experimental: a node could store a blocktree explicitly. Storage type could be changed via "history"
 setting(set "blockchain" / "blocktree"). Different nodes can have different storage types.
 
-<<<<<<< HEAD
+* New class of API calls, starting with debug/
+
 * peers/ API call has been renamed into peers/connected, peers/all has been added
-=======
-* New class of API calls, starting with debug/
->>>>>>> f40fbc6a
 
 
 **1.1.2**
