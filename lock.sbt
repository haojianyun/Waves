--- conflicted
+++ resolved
@@ -38,30 +38,16 @@
   "com.typesafe.akka" % "akka-http-spray-json-experimental_2.11" % "2.4.8",
   "com.typesafe.akka" % "akka-http-testkit_2.11" % "2.4.11",
   "com.typesafe.akka" % "akka-parsing_2.11" % "2.4.11",
-<<<<<<< HEAD
-  "com.typesafe.akka" % "akka-persistence_2.11" % "2.4.11",
-  "com.typesafe.akka" % "akka-protobuf_2.11" % "2.4.11",
-  "com.typesafe.akka" % "akka-remote_2.11" % "2.4.3",
   "com.typesafe.akka" % "akka-slf4j_2.11" % "2.4.11",
-  "com.typesafe.akka" % "akka-stream-testkit_2.11" % "2.4.11",
-=======
-  "com.typesafe.akka" % "akka-slf4j_2.11" % "2.4.12",
->>>>>>> c2c18da3
   "com.typesafe.akka" % "akka-stream_2.11" % "2.4.11",
   "com.typesafe.akka" % "akka-testkit_2.11" % "2.4.12",
   "com.typesafe.play" % "play-datacommons_2.11" % "2.4.8",
   "com.typesafe.play" % "play-functional_2.11" % "2.4.8",
   "com.typesafe.play" % "play-iteratees_2.11" % "2.4.8",
   "com.typesafe.play" % "play-json_2.11" % "2.4.8",
-<<<<<<< HEAD
-  "com.wavesplatform" % "scorex-basics_2.11" % "1.5.0-SNAPSHOT",
-  "com.wavesplatform" % "scorex-consensus_2.11" % "1.5.0-SNAPSHOT",
-  "com.wavesplatform" % "scorex-transaction_2.11" % "1.5.0-SNAPSHOT",
-=======
-  "com.wavesplatform" % "scorex-basics_2.11" % "1.4.2",
-  "com.wavesplatform" % "scorex-consensus_2.11" % "1.4.2",
-  "com.wavesplatform" % "scorex-transaction_2.11" % "1.4.2",
->>>>>>> c2c18da3
+  "com.wavesplatform" % "scorex-basics_2.11" % "1.4.1",
+  "com.wavesplatform" % "scorex-consensus_2.11" % "1.4.1",
+  "com.wavesplatform" % "scorex-transaction_2.11" % "1.4.1",
   "commons-net" % "commons-net" % "3.5",
   "io.netty" % "netty" % "3.10.3.Final",
   "io.spray" % "spray-json_2.11" % "1.3.2",
@@ -87,12 +73,7 @@
   "org.iq80.leveldb" % "leveldb-api" % "0.7",
   "org.javassist" % "javassist" % "3.18.2-GA",
   "org.joda" % "joda-convert" % "1.7",
-<<<<<<< HEAD
   "org.mapdb" % "mapdb" % "2.0-beta13",
-  "org.objenesis" % "objenesis" % "2.1",
-  "org.ow2.asm" % "asm" % "5.0.3",
-=======
->>>>>>> c2c18da3
   "org.reactivestreams" % "reactive-streams" % "1.0.0",
   "org.reflections" % "reflections" % "0.9.10",
   "org.scala-lang.modules" % "scala-java8-compat_2.11" % "0.7.0",
@@ -109,8 +90,4 @@
   "org.whispersystems" % "curve25519-java" % "0.2.4",
   "org.yaml" % "snakeyaml" % "1.12"
 )
-<<<<<<< HEAD
-// LIBRARY_DEPENDENCIES_HASH bfeeae9496424f48a5ae258479b3b8cc09fa5807
-=======
-// LIBRARY_DEPENDENCIES_HASH 23fade44ecfef237631086f4b9f6aa0e5e345ed0
->>>>>>> c2c18da3
+// LIBRARY_DEPENDENCIES_HASH 9cb0b28d11c9cee74408c3013729cd5d42d9bd95