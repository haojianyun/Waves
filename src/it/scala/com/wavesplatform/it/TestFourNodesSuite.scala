package com.wavesplatform.it

import com.typesafe.config.ConfigFactory
import com.wavesplatform.it.transactions._
import com.wavesplatform.it.transactions.debug._
import org.scalatest.{BeforeAndAfterAll, FreeSpec, Matchers, Suite}
import scorex.utils.ScorexLogging

import scala.collection.JavaConverters._
import scala.collection.immutable.IndexedSeq
import scala.concurrent.ExecutionContext.Implicits.global
import scala.concurrent.duration._
import scala.concurrent.{Await, Future}
import scala.util.Random

class TestFourNodesSuite extends FreeSpec with BeforeAndAfterAll with ScorexLogging with Matchers {

  private val nonGeneratingPeerConfig = ConfigFactory.parseString(
    """
      |waves.miner.enable=no
    """.stripMargin
  )

  private val docker = new Docker()
  private val nodesCount = 4
  private val dockerConfigs = Random.shuffle(Docker.NodeConfigs.getConfigList("nodes").asScala).take(nodesCount)
  private val nodeConfigs = Seq(nonGeneratingPeerConfig.withFallback(dockerConfigs.head)) ++ dockerConfigs.tail


  private val allNodes = nodeConfigs.map(docker.startNode)
  private val notMiner = allNodes.head

  override protected def beforeAll(): Unit = {
    log.debug("Waiting for nodes to start")
    Await.result(Future.traverse(allNodes)(_.status), 1.minute)

    log.debug("Waiting for nodes to connect")
    val peersCounts = Await.result(
      for {
        count <- Future.traverse(allNodes)(_.waitForPeers(nodesCount - 1))
      } yield count, 1.minute
    )

    peersCounts.foreach(c => log.info(s"Connected peers: $c"))

    all(peersCounts.map(_.length)) shouldEqual nodesCount - 1

    log.debug("Starting tests")
  }

  override def nestedSuites: IndexedSeq[Suite] = IndexedSeq(
<<<<<<< HEAD
//    new ValidChainGenerationSpec(allNodes),
//    new BurnTransactionSpecification(allNodes, notMiner),
//    new IssueTransactionSpecification(allNodes, notMiner),
//    new LeasingTransactionsSpecification(allNodes, notMiner),
//    new PaymentTransactionSpecification(allNodes, notMiner),
//    new ReissueTransactionSpecification(allNodes, notMiner),
//    new TransferTransactionSpecification(allNodes, notMiner),
    new AliasTransactionSpecification(allNodes, notMiner)
=======
    new ValidChainGenerationSpec(allNodes),
    new BurnTransactionSpecification(allNodes, notMiner),
    new IssueTransactionSpecification(allNodes, notMiner),
    new LeasingTransactionsSpecification(allNodes, notMiner),
    new PaymentTransactionSpecification(allNodes, notMiner),
    new ReissueTransactionSpecification(allNodes, notMiner),
    new TransferTransactionSpecification(allNodes, notMiner),
    new AliasTransactionSpecification(allNodes, notMiner),
    new DebugPortfoliosSpecification(allNodes, notMiner)
>>>>>>> a15bd4b0
  )

  override protected def afterAll(): Unit = docker.close()
}<|MERGE_RESOLUTION|>--- conflicted
+++ resolved
@@ -49,16 +49,6 @@
   }
 
   override def nestedSuites: IndexedSeq[Suite] = IndexedSeq(
-<<<<<<< HEAD
-//    new ValidChainGenerationSpec(allNodes),
-//    new BurnTransactionSpecification(allNodes, notMiner),
-//    new IssueTransactionSpecification(allNodes, notMiner),
-//    new LeasingTransactionsSpecification(allNodes, notMiner),
-//    new PaymentTransactionSpecification(allNodes, notMiner),
-//    new ReissueTransactionSpecification(allNodes, notMiner),
-//    new TransferTransactionSpecification(allNodes, notMiner),
-    new AliasTransactionSpecification(allNodes, notMiner)
-=======
     new ValidChainGenerationSpec(allNodes),
     new BurnTransactionSpecification(allNodes, notMiner),
     new IssueTransactionSpecification(allNodes, notMiner),
@@ -68,7 +58,6 @@
     new TransferTransactionSpecification(allNodes, notMiner),
     new AliasTransactionSpecification(allNodes, notMiner),
     new DebugPortfoliosSpecification(allNodes, notMiner)
->>>>>>> a15bd4b0
   )
 
   override protected def afterAll(): Unit = docker.close()
