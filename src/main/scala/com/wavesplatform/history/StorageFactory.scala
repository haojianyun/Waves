package com.wavesplatform.history

import java.util.concurrent.locks.{ReentrantReadWriteLock => RWL}

import com.wavesplatform.features.FeatureProvider
import com.wavesplatform.settings.WavesSettings
import com.wavesplatform.state2._
import org.iq80.leveldb.DB
import scorex.transaction._
import scorex.utils.NTP

import scala.util.{Success, Try}

object StorageFactory {

  private def createStateStorage(history: History with FeatureProvider, db: DB): Try[StateStorage] =
    StateStorage(db, dropExisting = false).flatMap { ss =>
      if (ss.getHeight <= history.height()) Success(ss) else {
        StateStorage(db, dropExisting = true)
      }
    }

<<<<<<< HEAD
  def apply(db: DB, settings: WavesSettings, time: scorex.utils.Time = NTP): Try[(NgHistory with DebugNgHistory, FeatureProvider, StateReader, BlockchainUpdater, BlockchainDebugInfo)] = {
    val lock = new RWL(true)
    for {
      historyWriter <- HistoryWriterImpl(db, lock, settings.blockchainSettings.functionalitySettings, settings.featuresSettings)
      ss <- createStateStorage(historyWriter, db)
      stateWriter = new StateWriterImpl(ss, lock)
=======
  def apply[T](settings: WavesSettings,
               beforeStateUpdate: (BlockchainUpdater, StateWriter) => T = (_: BlockchainUpdater, _: StateWriter) => (),
               time: scorex.utils.Time = NTP):
    Try[(NgHistory with DebugNgHistory with AutoCloseable, FeatureProvider, AutoCloseable, StateReader, BlockchainUpdater, BlockchainDebugInfo, T)] =
  {
    val lock = new RWL(true)
    for {
      historyWriter <- HistoryWriterImpl(settings.blockchainSettings.blockchainFile, lock, settings.blockchainSettings.functionalitySettings, settings.featuresSettings)
      ss <- createStateStorage(historyWriter, settings.blockchainSettings.stateFile, settings.mvstorePageSplitSize)
      stateWriter = new StateWriterImpl(ss, settings.blockchainSettings.storeTransactionsInState, lock)
      bcu = BlockchainUpdaterImpl(stateWriter, historyWriter, settings, time, lock)
      callbackResult = beforeStateUpdate(bcu, stateWriter)
>>>>>>> 8293aa68
    } yield {
      bcu.syncPersistedAndInMemory()
      val history: NgHistory with DebugNgHistory with FeatureProvider = bcu.historyReader
<<<<<<< HEAD
      (history, history, bcu.bestLiquidState, bcu, bcu)
=======
      (history, history, stateWriter, bcu.bestLiquidState, bcu, bcu, callbackResult)
>>>>>>> 8293aa68
    }
  }
}<|MERGE_RESOLUTION|>--- conflicted
+++ resolved
@@ -20,35 +20,21 @@
       }
     }
 
-<<<<<<< HEAD
-  def apply(db: DB, settings: WavesSettings, time: scorex.utils.Time = NTP): Try[(NgHistory with DebugNgHistory, FeatureProvider, StateReader, BlockchainUpdater, BlockchainDebugInfo)] = {
+  def apply[T](db: DB, settings: WavesSettings,
+               beforeStateUpdate: (BlockchainUpdater, StateWriter) => T = (_: BlockchainUpdater, _: StateWriter) => (),
+               time: scorex.utils.Time = NTP):
+  Try[(NgHistory with DebugNgHistory, FeatureProvider, StateReader, BlockchainUpdater, BlockchainDebugInfo, T)] = {
     val lock = new RWL(true)
     for {
       historyWriter <- HistoryWriterImpl(db, lock, settings.blockchainSettings.functionalitySettings, settings.featuresSettings)
       ss <- createStateStorage(historyWriter, db)
       stateWriter = new StateWriterImpl(ss, lock)
-=======
-  def apply[T](settings: WavesSettings,
-               beforeStateUpdate: (BlockchainUpdater, StateWriter) => T = (_: BlockchainUpdater, _: StateWriter) => (),
-               time: scorex.utils.Time = NTP):
-    Try[(NgHistory with DebugNgHistory with AutoCloseable, FeatureProvider, AutoCloseable, StateReader, BlockchainUpdater, BlockchainDebugInfo, T)] =
-  {
-    val lock = new RWL(true)
-    for {
-      historyWriter <- HistoryWriterImpl(settings.blockchainSettings.blockchainFile, lock, settings.blockchainSettings.functionalitySettings, settings.featuresSettings)
-      ss <- createStateStorage(historyWriter, settings.blockchainSettings.stateFile, settings.mvstorePageSplitSize)
-      stateWriter = new StateWriterImpl(ss, settings.blockchainSettings.storeTransactionsInState, lock)
       bcu = BlockchainUpdaterImpl(stateWriter, historyWriter, settings, time, lock)
       callbackResult = beforeStateUpdate(bcu, stateWriter)
->>>>>>> 8293aa68
     } yield {
       bcu.syncPersistedAndInMemory()
       val history: NgHistory with DebugNgHistory with FeatureProvider = bcu.historyReader
-<<<<<<< HEAD
-      (history, history, bcu.bestLiquidState, bcu, bcu)
-=======
-      (history, history, stateWriter, bcu.bestLiquidState, bcu, bcu, callbackResult)
->>>>>>> 8293aa68
+      (history, history, bcu.bestLiquidState, bcu, bcu, callbackResult)
     }
   }
 }