package com.wavesplatform.transaction.assets.exchange

<<<<<<< HEAD
import com.wavesplatform.account.{PrivateKeyAccount, PublicKeyAccount}
import com.wavesplatform.crypto
import com.wavesplatform.serialization.{BytesSerializable, JsonSerializable}
import com.wavesplatform.state.ByteStr
import com.wavesplatform.transaction.ValidationError.GenericError
=======
import com.google.common.primitives.Longs
import com.wavesplatform.account.{PrivateKeyAccount, PublicKeyAccount}
import com.wavesplatform.crypto
import com.wavesplatform.serialization.{BytesSerializable, Deser, JsonSerializable}
import com.wavesplatform.state.ByteStr
import com.wavesplatform.transaction.ValidationError.{GenericError, InvalidSignature}
>>>>>>> 03578d08
import com.wavesplatform.transaction._
import com.wavesplatform.transaction.assets.exchange.Validation.booleanOperators
import com.wavesplatform.utils.Base58
import io.swagger.annotations.ApiModelProperty
<<<<<<< HEAD
import monix.eval.Coeval
import play.api.libs.json.{JsObject, Json}

=======
import monix.eval.{Coeval, Task}
import play.api.libs.json.{JsObject, Json}
import scorex.crypto.signatures.Curve25519.{KeyLength, SignatureLength}

import scala.math.BigDecimal.RoundingMode
>>>>>>> 03578d08
import scala.util.Try

sealed trait OrderType {
  def bytes: Array[Byte]
}

object OrderType {

  case object BUY extends OrderType {
    def bytes: Array[Byte] = Array(0.toByte)

    override def toString: String = "buy"
  }

  case object SELL extends OrderType {
    def bytes: Array[Byte] = Array(1.toByte)

    override def toString: String = "sell"
  }

  def apply(value: Int): OrderType = value match {
    case 0 => OrderType.BUY
    case 1 => OrderType.SELL
    case _ => throw new RuntimeException(s"Unexpected OrderType: $value")
  }

  def apply(value: String): OrderType = value match {
    case "buy"  => OrderType.BUY
    case "sell" => OrderType.SELL
    case _      => throw new RuntimeException("Unexpected OrderType")
  }

  def reverse(orderType: OrderType): OrderType = orderType match {
    case BUY  => SELL
    case SELL => BUY
  }
}

/**
  * Order to matcher service for asset exchange
  */
trait Order extends BytesSerializable with JsonSerializable with Proven {
  @ApiModelProperty(dataType = "java.lang.String") def senderPublicKey: PublicKeyAccount
  @ApiModelProperty(dataType = "java.lang.String", example = "") def matcherPublicKey: PublicKeyAccount
  def assetPair: AssetPair
  @ApiModelProperty(dataType = "java.lang.String", example = "buy") def orderType: OrderType
  @ApiModelProperty(value = "Price for AssetPair.second in AssetPair.first * 10^8", example = "100000000") def price: Long
  @ApiModelProperty("Amount in AssetPair.second") def amount: Long
  @ApiModelProperty(value = "Creation timestamp") def timestamp: Long
  @ApiModelProperty(value = "Order time to live, max = 30 days") def expiration: Long
  @ApiModelProperty(example = "100000") def matcherFee: Long
  @ApiModelProperty(dataType = "Proofs") def proofs: Proofs

  def version: Byte

  def signature: Array[Byte] = proofs.proofs(0).arr

  import Order._

<<<<<<< HEAD
  val sender = senderPublicKey
=======
  val sender: PublicKeyAccount        = senderPublicKey
  val signatureValid: Coeval[Boolean] = Coeval.evalOnce(crypto.verify(signature, toSign, senderPublicKey.publicKey))
>>>>>>> 03578d08

  def isValid(atTime: Long): Validation = {
    isValidAmount(price, amount) &&
    assetPair.isValid &&
    (matcherFee > 0) :| "matcherFee should be > 0" &&
    (matcherFee < MaxAmount) :| "matcherFee too large" &&
    (timestamp > 0) :| "timestamp should be > 0" &&
    (expiration - atTime <= MaxLiveTime) :| "expiration should be earlier than 30 days" &&
    (expiration >= atTime) :| "expiration should be > currentTime"
  }

  def isValidAmount(matchPrice: Long, matchAmount: Long): Validation = {
    (matchAmount > 0) :| "amount should be > 0" &&
    (matchPrice > 0) :| "price should be > 0" &&
    (matchAmount < MaxAmount) :| "amount too large" &&
    getSpendAmount(matchPrice, matchAmount).isRight :| "SpendAmount too large" &&
    (getSpendAmount(matchPrice, matchAmount).getOrElse(0L) > 0) :| "SpendAmount should be > 0" &&
    getReceiveAmount(matchPrice, matchAmount).isRight :| "ReceiveAmount too large" &&
    (getReceiveAmount(matchPrice, matchAmount).getOrElse(0L) > 0) :| "ReceiveAmount should be > 0"
  }

  @ApiModelProperty(hidden = true)
<<<<<<< HEAD
  val id: Coeval[Array[Byte]] = Coeval.evalOnce(crypto.fastHash(bodyBytes()))
=======
  val id: Coeval[ByteStr] = Coeval.evalOnce(ByteStr(crypto.fastHash(toSign)))
>>>>>>> 03578d08

  @ApiModelProperty(hidden = true)
  val bytes: Coeval[Array[Byte]] = Coeval.evalOnce(toSign ++ signature)

  @ApiModelProperty(hidden = true)
<<<<<<< HEAD
  val bytes: Coeval[Array[Byte]]

  @ApiModelProperty(hidden = true)
  val bodyBytes: Coeval[Array[Byte]]
=======
  val bodyBytes: Coeval[Array[Byte]] = Coeval.evalOnce(toSign)
>>>>>>> 03578d08

  @ApiModelProperty(hidden = true)
  def getReceiveAssetId: Option[AssetId] = orderType match {
    case OrderType.BUY  => assetPair.amountAsset
    case OrderType.SELL => assetPair.priceAsset
  }

  @ApiModelProperty(hidden = true)
  def getSpendAssetId: Option[AssetId] = orderType match {
    case OrderType.BUY  => assetPair.priceAsset
    case OrderType.SELL => assetPair.amountAsset
  }

  @ApiModelProperty(hidden = true)
  def getSpendAmount(matchPrice: Long, matchAmount: Long): Either[ValidationError, Long] =
    Try {
      // We should not correct amount here, because it could lead to fork. See ExchangeTransactionDiff
      if (orderType == OrderType.SELL) matchAmount
      else {
        val spend = BigInt(matchAmount) * matchPrice / PriceConstant
        if (getSpendAssetId.isEmpty && !(spend + matcherFee).isValidLong) {
          throw new ArithmeticException("BigInteger out of long range")
        } else spend.bigInteger.longValueExact()
      }
    }.toEither.left.map(x => GenericError(x.getMessage))

  @ApiModelProperty(hidden = true)
  def getReceiveAmount(matchPrice: Long, matchAmount: Long): Either[ValidationError, Long] =
    Try {
      if (orderType == OrderType.BUY) matchAmount
      else {
        (BigInt(matchAmount) * matchPrice / PriceConstant).bigInteger.longValueExact()
      }
    }.toEither.left.map(x => GenericError(x.getMessage))

  @ApiModelProperty(hidden = true)
  override val json: Coeval[JsObject] = Coeval.evalOnce({
    val sig = Base58.encode(signature)
    Json.obj(
<<<<<<< HEAD
      "version"          -> version,
      "id"               -> Base58.encode(id()),
=======
      "id"               -> id().base58,
>>>>>>> 03578d08
      "sender"           -> senderPublicKey.address,
      "senderPublicKey"  -> Base58.encode(senderPublicKey.publicKey),
      "matcherPublicKey" -> Base58.encode(matcherPublicKey.publicKey),
      "assetPair"        -> assetPair.json,
      "orderType"        -> orderType.toString,
      "price"            -> price,
      "amount"           -> amount,
      "timestamp"        -> timestamp,
      "expiration"       -> expiration,
      "matcherFee"       -> matcherFee,
      "signature"        -> sig,
      "proofs"           -> proofs.proofs
    )
  })

  def jsonStr: String = Json.stringify(json())

  override def equals(obj: Any): Boolean = {
    obj match {
      case o: Order =>
        senderPublicKey == o.senderPublicKey &&
          matcherPublicKey == o.matcherPublicKey &&
          assetPair == o.assetPair &&
          orderType == o.orderType &&
          price == o.price &&
          amount == o.amount &&
          expiration == o.expiration &&
          matcherFee == o.matcherFee &&
          (signature sameElements o.signature)
      case _ => false
    }
  }

<<<<<<< HEAD
  override def hashCode(): Int = idStr.hashCode()
=======
  override def hashCode(): Int = id().hashCode()

  @ApiModelProperty(hidden = true)
  def getSignedDescendants: Coeval[Seq[Signed]] = signedDescendants
  @ApiModelProperty(hidden = true)
  def getSignaturesValidMemoized: Task[Either[InvalidSignature, Order.this.type]] = signaturesValidMemoized
  @ApiModelProperty(hidden = true)
  def getSignaturesValid: Coeval[Either[InvalidSignature, Order.this.type]] = signaturesValid
>>>>>>> 03578d08
}

object Order {
  val MaxLiveTime: Long = 30L * 24L * 60L * 60L * 1000L
  val PriceConstant     = 100000000L
  val MaxAmount: Long   = 100 * PriceConstant * PriceConstant

  def apply(@ApiModelProperty(dataType = "java.lang.String") senderPublicKey: PublicKeyAccount,
            @ApiModelProperty(dataType = "java.lang.String", example = "") matcherPublicKey: PublicKeyAccount,
            assetPair: AssetPair,
            @ApiModelProperty(dataType = "java.lang.String", example = "buy") orderType: OrderType,
            @ApiModelProperty(value = "Price for AssetPair.second in AssetPair.first * 10^8", example = "100000000") price: Long,
            @ApiModelProperty("Amount in AssetPair.second") amount: Long,
            @ApiModelProperty(value = "Creation timestamp") timestamp: Long,
            @ApiModelProperty(value = "Order time to live, max = 30 days") expiration: Long,
            @ApiModelProperty(example = "100000") matcherFee: Long,
            @ApiModelProperty(dataType = "Proofs") proofs: Proofs,
            @ApiModelProperty(dataType = "java.lang.Byte") version: Byte = 1): Order = {
    if (version == 1) {
      OrderV1(senderPublicKey, matcherPublicKey, assetPair, orderType, price, amount, timestamp, expiration, matcherFee, proofs)
    } else {
      OrderV2(senderPublicKey, matcherPublicKey, assetPair, orderType, price, amount, timestamp, expiration, matcherFee, proofs)
    }
  }
  def apply(@ApiModelProperty(dataType = "java.lang.String") senderPublicKey: PublicKeyAccount,
            @ApiModelProperty(dataType = "java.lang.String", example = "") matcherPublicKey: PublicKeyAccount,
            assetPair: AssetPair,
            @ApiModelProperty(dataType = "java.lang.String", example = "buy") orderType: OrderType,
            @ApiModelProperty(value = "Price for AssetPair.second in AssetPair.first * 10^8", example = "100000000") price: Long,
            @ApiModelProperty("Amount in AssetPair.second") amount: Long,
            @ApiModelProperty(value = "Creation timestamp") timestamp: Long,
            @ApiModelProperty(value = "Order time to live, max = 30 days") expiration: Long,
            @ApiModelProperty(example = "100000") matcherFee: Long,
            @ApiModelProperty(dataType = "java.lang.String") signature: Array[Byte]): Order = {
    OrderV1(senderPublicKey,
            matcherPublicKey,
            assetPair,
            orderType,
            price,
            amount,
            timestamp,
            expiration,
            matcherFee,
            Proofs(Seq(ByteStr(signature))))
  }

  def correctAmount(a: Long, price: Long): Long = {
    val settledTotal = (BigDecimal(price) * a / Order.PriceConstant).setScale(0, RoundingMode.FLOOR).toLong
    (BigDecimal(settledTotal) / price * Order.PriceConstant).setScale(0, RoundingMode.CEILING).toLong
  }

  def correctAmount(o: Order): Long = correctAmount(o.amount, o.price)

  def buy(sender: PrivateKeyAccount,
          matcher: PublicKeyAccount,
          pair: AssetPair,
          price: Long,
          amount: Long,
          timestamp: Long,
          expiration: Long,
          matcherFee: Long,
          version: Byte = 1): Order = {
    val unsigned = Order(sender, matcher, pair, OrderType.BUY, price, amount, timestamp, expiration, matcherFee, Proofs.empty, version)
    sign(unsigned, sender)
  }

  def sell(sender: PrivateKeyAccount,
           matcher: PublicKeyAccount,
           pair: AssetPair,
           price: Long,
           amount: Long,
           timestamp: Long,
           expiration: Long,
           matcherFee: Long,
           version: Byte = 1): Order = {
    val unsigned = Order(sender, matcher, pair, OrderType.SELL, price, amount, timestamp, expiration, matcherFee, Proofs.empty, version)
    sign(unsigned, sender)
  }

  def apply(sender: PrivateKeyAccount,
            matcher: PublicKeyAccount,
            pair: AssetPair,
            orderType: OrderType,
            price: Long,
            amount: Long,
            timestamp: Long,
            expiration: Long,
            matcherFee: Long,
            version: Byte): Order = {
    val unsigned = Order(sender, matcher, pair, orderType, price, amount, timestamp, expiration, matcherFee, Proofs.empty, version)
    sign(unsigned, sender)
  }

  def sign(unsigned: Order, sender: PrivateKeyAccount): Order = {
    require(unsigned.senderPublicKey == sender)
    val sig = crypto.sign(sender, unsigned.bodyBytes())
    unsigned match {
      case o @ OrderV2(_, _, _, _, _, _, _, _, _, _) =>
        o.copy(proofs = Proofs(Seq(ByteStr(sig))))
      case o @ OrderV1(_, _, _, _, _, _, _, _, _, _) =>
        o.copy(proofs = Proofs(Seq(ByteStr(sig))))
    }
  }

  def splitByType(o1: Order, o2: Order): (Order, Order) = {
    require(o1.orderType != o2.orderType)
    if (o1.orderType == OrderType.BUY) (o1, o2)
    else (o2, o1)
  }

  def assetIdBytes(assetId: Option[AssetId]): Array[Byte] = {
    assetId.map(a => (1: Byte) +: a.arr).getOrElse(Array(0: Byte))
  }

}<|MERGE_RESOLUTION|>--- conflicted
+++ resolved
@@ -1,34 +1,18 @@
 package com.wavesplatform.transaction.assets.exchange
 
-<<<<<<< HEAD
 import com.wavesplatform.account.{PrivateKeyAccount, PublicKeyAccount}
 import com.wavesplatform.crypto
 import com.wavesplatform.serialization.{BytesSerializable, JsonSerializable}
 import com.wavesplatform.state.ByteStr
 import com.wavesplatform.transaction.ValidationError.GenericError
-=======
-import com.google.common.primitives.Longs
-import com.wavesplatform.account.{PrivateKeyAccount, PublicKeyAccount}
-import com.wavesplatform.crypto
-import com.wavesplatform.serialization.{BytesSerializable, Deser, JsonSerializable}
-import com.wavesplatform.state.ByteStr
-import com.wavesplatform.transaction.ValidationError.{GenericError, InvalidSignature}
->>>>>>> 03578d08
 import com.wavesplatform.transaction._
 import com.wavesplatform.transaction.assets.exchange.Validation.booleanOperators
 import com.wavesplatform.utils.Base58
 import io.swagger.annotations.ApiModelProperty
-<<<<<<< HEAD
 import monix.eval.Coeval
 import play.api.libs.json.{JsObject, Json}
 
-=======
-import monix.eval.{Coeval, Task}
-import play.api.libs.json.{JsObject, Json}
-import scorex.crypto.signatures.Curve25519.{KeyLength, SignatureLength}
-
 import scala.math.BigDecimal.RoundingMode
->>>>>>> 03578d08
 import scala.util.Try
 
 sealed trait OrderType {
@@ -88,12 +72,7 @@
 
   import Order._
 
-<<<<<<< HEAD
   val sender = senderPublicKey
-=======
-  val sender: PublicKeyAccount        = senderPublicKey
-  val signatureValid: Coeval[Boolean] = Coeval.evalOnce(crypto.verify(signature, toSign, senderPublicKey.publicKey))
->>>>>>> 03578d08
 
   def isValid(atTime: Long): Validation = {
     isValidAmount(price, amount) &&
@@ -116,24 +95,16 @@
   }
 
   @ApiModelProperty(hidden = true)
-<<<<<<< HEAD
+  val bodyBytes: Coeval[Array[Byte]]
+
+  @ApiModelProperty(hidden = true)
   val id: Coeval[Array[Byte]] = Coeval.evalOnce(crypto.fastHash(bodyBytes()))
-=======
-  val id: Coeval[ByteStr] = Coeval.evalOnce(ByteStr(crypto.fastHash(toSign)))
->>>>>>> 03578d08
-
-  @ApiModelProperty(hidden = true)
-  val bytes: Coeval[Array[Byte]] = Coeval.evalOnce(toSign ++ signature)
-
-  @ApiModelProperty(hidden = true)
-<<<<<<< HEAD
+
+  @ApiModelProperty(hidden = true)
+  val idStr: Coeval[String] = Coeval.evalOnce(Base58.encode(id()))
+
+  @ApiModelProperty(hidden = true)
   val bytes: Coeval[Array[Byte]]
-
-  @ApiModelProperty(hidden = true)
-  val bodyBytes: Coeval[Array[Byte]]
-=======
-  val bodyBytes: Coeval[Array[Byte]] = Coeval.evalOnce(toSign)
->>>>>>> 03578d08
 
   @ApiModelProperty(hidden = true)
   def getReceiveAssetId: Option[AssetId] = orderType match {
@@ -173,12 +144,8 @@
   override val json: Coeval[JsObject] = Coeval.evalOnce({
     val sig = Base58.encode(signature)
     Json.obj(
-<<<<<<< HEAD
       "version"          -> version,
       "id"               -> Base58.encode(id()),
-=======
-      "id"               -> id().base58,
->>>>>>> 03578d08
       "sender"           -> senderPublicKey.address,
       "senderPublicKey"  -> Base58.encode(senderPublicKey.publicKey),
       "matcherPublicKey" -> Base58.encode(matcherPublicKey.publicKey),
@@ -212,18 +179,7 @@
     }
   }
 
-<<<<<<< HEAD
   override def hashCode(): Int = idStr.hashCode()
-=======
-  override def hashCode(): Int = id().hashCode()
-
-  @ApiModelProperty(hidden = true)
-  def getSignedDescendants: Coeval[Seq[Signed]] = signedDescendants
-  @ApiModelProperty(hidden = true)
-  def getSignaturesValidMemoized: Task[Either[InvalidSignature, Order.this.type]] = signaturesValidMemoized
-  @ApiModelProperty(hidden = true)
-  def getSignaturesValid: Coeval[Either[InvalidSignature, Order.this.type]] = signaturesValid
->>>>>>> 03578d08
 }
 
 object Order {
