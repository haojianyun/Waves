--- conflicted
+++ resolved
@@ -249,8 +249,6 @@
     validatedTxs
   }
 
-<<<<<<< HEAD
-=======
   def resolveAlias(a: Alias): Option[Account] = storage
     .addressByAlias(a.name)
     .map(addr => Account.fromBase58String(addr).right.get)
@@ -261,7 +259,6 @@
 
   def persistAlias(ac: Account, al: Alias): Unit = storage.persistAlias(ac.address, al.name)
 
->>>>>>> 5219eb86
   implicit class SeqEitherHelper[L, R](eis: Seq[Either[L, R]]) {
     def segregate(): (Seq[L], Seq[R]) = (eis.filter(_.isLeft).map(_.left.get),
       eis.filter(_.isRight).map(_.right.get))
