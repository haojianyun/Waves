--- conflicted
+++ resolved
@@ -1,61 +1,15 @@
 package scorex.transaction.smart
 
-<<<<<<< HEAD
-import com.wavesplatform.lang.TypeChecker.TypeCheckerContext
-import com.wavesplatform.lang.WavesContext
-import com.wavesplatform.lang.traits.{DataType, Transaction => ContractTransaction}
-import com.wavesplatform.state._
-=======
 import cats.kernel.Monoid
 import com.wavesplatform.lang.v1.ctx.Context
 import com.wavesplatform.lang.v1.ctx.impl.{CryptoContext, PureContext, WavesContext}
-import com.wavesplatform.state2.reader.SnapshotStateReader
->>>>>>> 203bec68
+import com.wavesplatform.state._
 import monix.eval.Coeval
 import scorex.transaction._
-<<<<<<< HEAD
-import scorex.transaction.assets._
-import scorex.transaction.assets.exchange.ExchangeTransaction
-import scorex.transaction.lease.{LeaseCancelTransaction, LeaseTransaction}
-
-class BlockchainContext(override val networkByte: Byte, tx: Coeval[Transaction], h: Coeval[Int], blockchain: Blockchain) extends WavesContext {
-
-  import BlockchainContext._
-
-  override def height: Int = h()
-
-  override def transaction: ContractTransaction = convert(tx())
-
-  override def transactionById(id: Array[Byte]): Option[ContractTransaction] =
-    blockchain
-      .transactionInfo(ByteStr(id))
-      .map(_._2)
-      .map(convert)
-
-  override def data(addressBytes: Array[Byte], key: String, dataType: DataType): Option[Any] = {
-    val address = Address.fromBytes(addressBytes).explicitGet()
-    val data    = blockchain.accountData(address, key)
-    data.map((_, dataType)).flatMap {
-      case (LongDataEntry(_, value), DataType.Long)        => Some(value)
-      case (BooleanDataEntry(_, value), DataType.Boolean)  => Some(value)
-      case (BinaryDataEntry(_, value), DataType.ByteArray) => Some(ByteVector(value.arr))
-      case _                                               => None
-    }
-  }
-
-  override def resolveAddress(addressOrAlias: Array[Byte]): Either[String, Array[Byte]] = {
-    (for {
-      aoa     <- AddressOrAlias.fromBytes(bytes = addressOrAlias, position = 0)
-      address <- blockchain.resolveAliasEi(aoa._1)
-    } yield address.bytes.arr).left.map(_.toString)
-  }
-}
-=======
->>>>>>> 203bec68
 
 object BlockchainContext {
 
-  def build(nByte: Byte, tx: Coeval[Transaction], h: Coeval[Int], state: SnapshotStateReader): Context =
+  def build(nByte: Byte, tx: Coeval[Transaction], h: Coeval[Int], blockchain: Blockchain): Context =
     Monoid.combineAll(
-      Seq(PureContext.instance, CryptoContext.build(WavesCrypto), WavesContext.build(new WavesEnvironment(nByte, tx, h, state), WavesCrypto)))
+      Seq(PureContext.instance, CryptoContext.build(WavesCrypto), WavesContext.build(new WavesEnvironment(nByte, tx, h, blockchain), WavesCrypto)))
 }