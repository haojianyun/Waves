--- conflicted
+++ resolved
@@ -45,18 +45,12 @@
   override val bytes: Coeval[Array[Byte]] = Coeval.evalOnce(Bytes.concat(Array(0: Byte), bodyBytes(), proofs.bytes()))
 }
 
-<<<<<<< HEAD
-object DataTransaction {
-  val Version: Byte = 1
-  val MaxEntryCount: Byte = 100
-=======
 object DataTransaction extends TransactionParserFor[DataTransaction] with TransactionParser.MultipleVersions {
 
   override val typeId: Byte                 = 12
   override val supportedVersions: Set[Byte] = Set(1)
 
-  val MaxEntryCount: Byte = Byte.MaxValue
->>>>>>> ea5bc6c0
+  val MaxEntryCount: Byte = 100
 
   override protected def parseTail(version: Byte, bytes: Array[Byte]): Try[TransactionT] =
     Try {
