package scorex.transaction

import scorex.block.Block

trait TransactionModule {

  def genesisData: Seq[Transaction]

  val blockStorage: BlockStorage

  def isValid(block: Block): Boolean

  def isValid(tx: Transaction, blockTime: Long): Boolean

  def unconfirmedTxs: Seq[Transaction]

  def putUnconfirmedIfNew(tx: Transaction): Boolean

<<<<<<< HEAD
  def packUnconfirmed(heightOpt: Option[Int] = None): TransactionBlockData

  def clearFromUnconfirmed(data: TransactionBlockData): Unit

  def onNewOffchainTransaction(transaction: Transaction): Boolean
=======
  def packUnconfirmed(heightOpt: Option[Int] = None): Seq[Transaction]
>>>>>>> ad2c5619

  def clearFromUnconfirmed(data: Seq[Transaction]): Unit

  def onNewOffchainTransaction(transaction: Transaction): Boolean
}<|MERGE_RESOLUTION|>--- conflicted
+++ resolved
@@ -16,15 +16,7 @@
 
   def putUnconfirmedIfNew(tx: Transaction): Boolean
 
-<<<<<<< HEAD
-  def packUnconfirmed(heightOpt: Option[Int] = None): TransactionBlockData
-
-  def clearFromUnconfirmed(data: TransactionBlockData): Unit
-
-  def onNewOffchainTransaction(transaction: Transaction): Boolean
-=======
   def packUnconfirmed(heightOpt: Option[Int] = None): Seq[Transaction]
->>>>>>> ad2c5619
 
   def clearFromUnconfirmed(data: Seq[Transaction]): Unit
 
