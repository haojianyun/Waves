package com.wavesplatform.lang.v1.evaluator.ctx.impl

import cats.data.EitherT
import com.wavesplatform.lang.v1.evaluator.ctx.{CaseObj, EvaluationContext, LazyVal, PredefFunction}
import com.wavesplatform.lang.v1.parser.BinaryOperation._
import com.wavesplatform.lang.v1.parser.BinaryOperation
import com.wavesplatform.lang.v1.compiler.Terms._
import monix.eval.Coeval
import scodec.bits.ByteVector

import scala.util.Try

object PureContext {
  private val optionT                                             = OPTIONTYPEPARAM(TYPEPARAM('T'))
  private val noneCoeval: Coeval[Either[String, Option[Nothing]]] = Coeval.evalOnce(Right(None))
  private val nothingCoeval: Coeval[Either[String, Nothing]]      = Coeval.defer(Coeval(Right(throw new Exception("explicit contract termination"))))

  val none: LazyVal = LazyVal(EitherT(noneCoeval).subflatMap(Right(_: Option[Nothing]))) // IDEA HACK
  val err           = LazyVal(EitherT(nothingCoeval))
  val errRef        = "throw"

<<<<<<< HEAD
  val extract: PredefFunction = PredefFunction("extract", 1, TYPEPARAM('T'), List(("opt", optionT)), "extract") {
=======
  val fraction: PredefFunction = PredefFunction("fraction", 1, LONG, List(("value", LONG), ("numerator", LONG), ("denominator", LONG))) {
    case (v: Long) :: (n: Long) :: (d: Long) :: Nil => {
      val result = BigInt(v) * n / d
      for {
        _ <- Either.cond(result < Long.MaxValue, (), s"Long overflow: value `$result` greater than 2^63-1")
        _ <- Either.cond(result > Long.MinValue, (), s"Long overflow: value `$result` less than -2^63-1")
      } yield result.toLong
    }
    case _ => ???
  }

  val extract: PredefFunction = PredefFunction("extract", 1, TYPEPARAM('T'), List(("opt", optionT))) {
>>>>>>> 141bc375
    case Some(v) :: Nil => Right(v)
    case None :: Nil    => Left("Extract from empty option")
    case _              => ???
  }

  val some: PredefFunction = PredefFunction("Some", 1, optionT, List(("obj", TYPEPARAM('T'))), "Some") {
    case v :: Nil => Right(Some(v))
    case _        => ???
  }

  val _isInstanceOf: PredefFunction = PredefFunction("_isInstanceOf", 1, BOOLEAN, List(("obj", TYPEPARAM('T')), ("of", STRING)), "_iio") {
    case (p: CaseObj) :: (s: String) :: Nil => Right(p.caseType.name == s)
    case _                                  => ???
  }

  val isDefined: PredefFunction = PredefFunction("isDefined", 1, BOOLEAN, List(("opt", optionT)), "isDefined") {
    case Some(_) :: Nil => Right(true)
    case None :: Nil    => Right(false)
    case _              => ???
  }

  val size: PredefFunction = PredefFunction("size", 1, LONG, List(("byteVector", BYTEVECTOR)), "_vs") {
    case (bv: ByteVector) :: Nil => Right(bv.size)
    case _                       => ???
  }

  private def createOp(op: BinaryOperation, t: TYPE, r: TYPE, func: String)(body: (t.Underlying, t.Underlying) => r.Underlying) = {
    PredefFunction(opsToFunctions(op), 1, r, List("a" -> t, "b" -> t), func) {
      case a :: b :: Nil =>
        Right(body(a.asInstanceOf[t.Underlying], b.asInstanceOf[t.Underlying]))
      case _ => ???
    }
  }

  val getElement = PredefFunction("getElement", 2, TYPEPARAM('T'), List("arr" -> LISTTYPEPARAM(TYPEPARAM('T')), "pos" -> LONG), "getElement") {
    case (arr: IndexedSeq[_]) :: (pos: Long) :: Nil => Try(arr(pos.toInt)).toEither.left.map(_.toString)
    case _                                          => ???
  }

  val getListSize = PredefFunction("size", 2, LONG, List("arr" -> LISTTYPEPARAM(TYPEPARAM('T'))), "_ls") {
    case (arr: IndexedSeq[_]) :: Nil => {

      Right(arr.size.toLong)
    }
    case _ => ???
  }

  val uMinus = PredefFunction("-", 1, LONG, List("n" -> LONG), "-l") {
    case (n: Long) :: Nil => {
      Right(Math.negateExact(n))
    }
    case _ => ???
  }

  val uNot = PredefFunction("!", 1, BOOLEAN, List("p" -> BOOLEAN), "!") {
    case (p: Boolean) :: Nil => {
      Right(!p)
    }
    case _ => ???
  }

  private def createTryOp(op: BinaryOperation, t: TYPE, r: TYPE, func: String)(body: (t.Underlying, t.Underlying) => r.Underlying) = {
    PredefFunction(opsToFunctions(op), 1, r, List("a" -> t, "b" -> t), func) {
      case a :: b :: Nil =>
        try {
          Right(body(a.asInstanceOf[t.Underlying], b.asInstanceOf[t.Underlying]))
        } catch {
          case e: Throwable => Left(e.getMessage())
        }
      case _ => ???
    }
  }

<<<<<<< HEAD
  val sumLong       = createTryOp(SUM_OP, LONG, LONG, "l+l")(Math.addExact)
  val subLong       = createTryOp(SUB_OP, LONG, LONG, "l-l")(Math.subtractExact)
  val sumString     = createOp(SUM_OP, STRING, STRING, "s+s")(_ + _)
  val sumByteVector = createOp(SUM_OP, BYTEVECTOR, BYTEVECTOR, "v+v")((a, b) => ByteVector(a.toArray ++ b.toArray))
  val eqLong        = createOp(EQ_OP, LONG, BOOLEAN, "l=l")(_ == _)
  val eqByteVector  = createOp(EQ_OP, BYTEVECTOR, BOOLEAN, "v=v")(_ == _)
  val eqBool        = createOp(EQ_OP, BOOLEAN, BOOLEAN, "b=b")(_ == _)
  val eqString      = createOp(EQ_OP, STRING, BOOLEAN, "s=s")(_ == _)
  val neLong        = createOp(NE_OP, LONG, BOOLEAN, "l!=l")(_ != _)
  val neByteVector  = createOp(NE_OP, BYTEVECTOR, BOOLEAN, "v!=v")(_ != _)
  val neBool        = createOp(NE_OP, BOOLEAN, BOOLEAN, "b!=b")(_ != _)
  val neString      = createOp(NE_OP, STRING, BOOLEAN, "s!=s")(_ != _)
  val ge            = createOp(GE_OP, LONG, BOOLEAN, "b>=b")(_ >= _)
  val gt            = createOp(GT_OP, LONG, BOOLEAN, "l>l")(_ > _)
  val sge           = createOp(GE_OP, STRING, BOOLEAN, "s>=s")(_ >= _)
  val sgt           = createOp(GT_OP, STRING, BOOLEAN, "s>s")(_ > _)
=======
  val mulLong       = createTryOp(MUL_OP, LONG, LONG)(Math.multiplyExact)
  val divLong       = createTryOp(DIV_OP, LONG, LONG)(Math.floorDiv)
  val modLong       = createTryOp(MOD_OP, LONG, LONG)(Math.floorMod)
  val sumLong       = createTryOp(SUM_OP, LONG, LONG)(Math.addExact)
  val subLong       = createTryOp(SUB_OP, LONG, LONG)(Math.subtractExact)
  val sumString     = createOp(SUM_OP, STRING, STRING)(_ + _)
  val sumByteVector = createOp(SUM_OP, BYTEVECTOR, BYTEVECTOR)((a, b) => ByteVector(a.toArray ++ b.toArray))
  val eqLong        = createOp(EQ_OP, LONG, BOOLEAN)(_ == _)
  val eqByteVector  = createOp(EQ_OP, BYTEVECTOR, BOOLEAN)(_ == _)
  val eqBool        = createOp(EQ_OP, BOOLEAN, BOOLEAN)(_ == _)
  val eqString      = createOp(EQ_OP, STRING, BOOLEAN)(_ == _)
  val neLong        = createOp(NE_OP, LONG, BOOLEAN)(_ != _)
  val neByteVector  = createOp(NE_OP, BYTEVECTOR, BOOLEAN)(_ != _)
  val neBool        = createOp(NE_OP, BOOLEAN, BOOLEAN)(_ != _)
  val neString      = createOp(NE_OP, STRING, BOOLEAN)(_ != _)
  val ge            = createOp(GE_OP, LONG, BOOLEAN)(_ >= _)
  val gt            = createOp(GT_OP, LONG, BOOLEAN)(_ > _)
  val sge           = createOp(GE_OP, STRING, BOOLEAN)(_ >= _)
  val sgt           = createOp(GT_OP, STRING, BOOLEAN)(_ > _)
>>>>>>> 141bc375

  val operators: Seq[PredefFunction] = Seq(
    mulLong,
    divLong,
    modLong,
    sumLong,
    subLong,
    sumString,
    sumByteVector,
    eqLong,
    eqByteVector,
    eqBool,
    eqString,
    neLong,
    neByteVector,
    neBool,
    neString,
    ge,
    gt,
    sge,
    sgt,
    getElement,
    getListSize,
    uMinus,
    uNot
  )

  val predefVars = Map(("None", OPTION(NOTHING)), (errRef, NOTHING))

  lazy val instance =
    EvaluationContext
      .build(
        letDefs = Map(("None", none), (errRef, err)),
        functions = Seq(
          fraction,
          extract,
          isDefined,
          some,
          size,
          _isInstanceOf
        ) ++ operators
      )

}<|MERGE_RESOLUTION|>--- conflicted
+++ resolved
@@ -19,10 +19,7 @@
   val err           = LazyVal(EitherT(nothingCoeval))
   val errRef        = "throw"
 
-<<<<<<< HEAD
-  val extract: PredefFunction = PredefFunction("extract", 1, TYPEPARAM('T'), List(("opt", optionT)), "extract") {
-=======
-  val fraction: PredefFunction = PredefFunction("fraction", 1, LONG, List(("value", LONG), ("numerator", LONG), ("denominator", LONG))) {
+  val fraction: PredefFunction = PredefFunction("fraction", 1, LONG, List(("value", LONG), ("numerator", LONG), ("denominator", LONG)), "fraction") {
     case (v: Long) :: (n: Long) :: (d: Long) :: Nil => {
       val result = BigInt(v) * n / d
       for {
@@ -33,8 +30,7 @@
     case _ => ???
   }
 
-  val extract: PredefFunction = PredefFunction("extract", 1, TYPEPARAM('T'), List(("opt", optionT))) {
->>>>>>> 141bc375
+  val extract: PredefFunction = PredefFunction("extract", 1, TYPEPARAM('T'), List(("opt", optionT)), "extract") {
     case Some(v) :: Nil => Right(v)
     case None :: Nil    => Left("Extract from empty option")
     case _              => ???
@@ -108,7 +104,9 @@
     }
   }
 
-<<<<<<< HEAD
+  val mulLong       = createTryOp(MUL_OP, LONG, LONG, "l*l")(Math.multiplyExact)
+  val divLong       = createTryOp(DIV_OP, LONG, LONG, "l/l")(Math.floorDiv)
+  val modLong       = createTryOp(MOD_OP, LONG, LONG, "l%l")(Math.floorMod)
   val sumLong       = createTryOp(SUM_OP, LONG, LONG, "l+l")(Math.addExact)
   val subLong       = createTryOp(SUB_OP, LONG, LONG, "l-l")(Math.subtractExact)
   val sumString     = createOp(SUM_OP, STRING, STRING, "s+s")(_ + _)
@@ -125,27 +123,6 @@
   val gt            = createOp(GT_OP, LONG, BOOLEAN, "l>l")(_ > _)
   val sge           = createOp(GE_OP, STRING, BOOLEAN, "s>=s")(_ >= _)
   val sgt           = createOp(GT_OP, STRING, BOOLEAN, "s>s")(_ > _)
-=======
-  val mulLong       = createTryOp(MUL_OP, LONG, LONG)(Math.multiplyExact)
-  val divLong       = createTryOp(DIV_OP, LONG, LONG)(Math.floorDiv)
-  val modLong       = createTryOp(MOD_OP, LONG, LONG)(Math.floorMod)
-  val sumLong       = createTryOp(SUM_OP, LONG, LONG)(Math.addExact)
-  val subLong       = createTryOp(SUB_OP, LONG, LONG)(Math.subtractExact)
-  val sumString     = createOp(SUM_OP, STRING, STRING)(_ + _)
-  val sumByteVector = createOp(SUM_OP, BYTEVECTOR, BYTEVECTOR)((a, b) => ByteVector(a.toArray ++ b.toArray))
-  val eqLong        = createOp(EQ_OP, LONG, BOOLEAN)(_ == _)
-  val eqByteVector  = createOp(EQ_OP, BYTEVECTOR, BOOLEAN)(_ == _)
-  val eqBool        = createOp(EQ_OP, BOOLEAN, BOOLEAN)(_ == _)
-  val eqString      = createOp(EQ_OP, STRING, BOOLEAN)(_ == _)
-  val neLong        = createOp(NE_OP, LONG, BOOLEAN)(_ != _)
-  val neByteVector  = createOp(NE_OP, BYTEVECTOR, BOOLEAN)(_ != _)
-  val neBool        = createOp(NE_OP, BOOLEAN, BOOLEAN)(_ != _)
-  val neString      = createOp(NE_OP, STRING, BOOLEAN)(_ != _)
-  val ge            = createOp(GE_OP, LONG, BOOLEAN)(_ >= _)
-  val gt            = createOp(GT_OP, LONG, BOOLEAN)(_ > _)
-  val sge           = createOp(GE_OP, STRING, BOOLEAN)(_ >= _)
-  val sgt           = createOp(GT_OP, STRING, BOOLEAN)(_ > _)
->>>>>>> 141bc375
 
   val operators: Seq[PredefFunction] = Seq(
     mulLong,
