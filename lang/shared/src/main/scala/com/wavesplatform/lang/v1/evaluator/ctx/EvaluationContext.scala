package com.wavesplatform.lang.v1.evaluator.ctx

import cats._
import com.wavesplatform.lang.v1.FunctionHeader
import shapeless.{Lens, lens}

case class EvaluationContext(typeDefs: Map[String, PredefType],
                             caseTypeDefs: Map[String, PredefCaseType],
                             letDefs: Map[String, LazyVal],
                             functions: Map[FunctionHeader, PredefFunction])

object EvaluationContext {
<<<<<<< HEAD

  object Lenses {
    val types: Lens[EvaluationContext, Map[String, PredefType]]             = lens[EvaluationContext] >> 'typeDefs
    val lets: Lens[EvaluationContext, Map[String, LazyVal]]                 = lens[EvaluationContext] >> 'letDefs
    val funcs: Lens[EvaluationContext, Map[FunctionHeader, PredefFunction]] = lens[EvaluationContext] >> 'functions
  }

  val empty = EvaluationContext(Map.empty, Map.empty, Map.empty)
=======
  val empty = EvaluationContext(Map.empty, Map.empty, Map.empty, Map.empty)
>>>>>>> 3a480365

  implicit val monoid: Monoid[EvaluationContext] = new Monoid[EvaluationContext] {
    override val empty: EvaluationContext = EvaluationContext.empty

    override def combine(x: EvaluationContext, y: EvaluationContext): EvaluationContext =
      EvaluationContext(typeDefs = x.typeDefs ++ y.typeDefs,
                        caseTypeDefs = x.caseTypeDefs ++ y.caseTypeDefs,
                        letDefs = x.letDefs ++ y.letDefs,
                        functions = x.functions ++ y.functions)
  }

  def build(types: Seq[PredefType],
            caseTypes: Seq[PredefCaseType],
            letDefs: Map[String, LazyVal],
            functions: Seq[PredefFunction]): EvaluationContext =
    EvaluationContext(typeDefs = types.map(t => t.name         -> t).toMap,
                      caseTypeDefs = caseTypes.map(t => t.name -> t).toMap,
                      letDefs = letDefs,
                      functions = functions.map(f => f.header -> f).toMap)

  def functionCosts(xs: Iterable[PredefFunction]): Map[FunctionHeader, Long] =
    xs.map { x =>
      x.header -> x.cost
    }(collection.breakOut)
}<|MERGE_RESOLUTION|>--- conflicted
+++ resolved
@@ -10,7 +10,6 @@
                              functions: Map[FunctionHeader, PredefFunction])
 
 object EvaluationContext {
-<<<<<<< HEAD
 
   object Lenses {
     val types: Lens[EvaluationContext, Map[String, PredefType]]             = lens[EvaluationContext] >> 'typeDefs
@@ -18,10 +17,7 @@
     val funcs: Lens[EvaluationContext, Map[FunctionHeader, PredefFunction]] = lens[EvaluationContext] >> 'functions
   }
 
-  val empty = EvaluationContext(Map.empty, Map.empty, Map.empty)
-=======
   val empty = EvaluationContext(Map.empty, Map.empty, Map.empty, Map.empty)
->>>>>>> 3a480365
 
   implicit val monoid: Monoid[EvaluationContext] = new Monoid[EvaluationContext] {
     override val empty: EvaluationContext = EvaluationContext.empty
