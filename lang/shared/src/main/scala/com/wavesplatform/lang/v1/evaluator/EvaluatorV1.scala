package com.wavesplatform.lang.v1.evaluator

import cats.implicits._
import com.wavesplatform.lang.ScriptVersion.Versions.V1
import com.wavesplatform.lang.v1.FunctionHeader
import com.wavesplatform.lang.v1.compiler.Terms._
import com.wavesplatform.lang.v1.evaluator.ctx.EvaluationContext.Lenses._
import com.wavesplatform.lang.v1.evaluator.ctx._
<<<<<<< HEAD
import com.wavesplatform.lang.v1.task.imports._
import com.wavesplatform.lang.{ExecutionError, ExprEvaluator, TypeInfo}
=======
import com.wavesplatform.lang.{ExecutionError, ExprEvaluator}
>>>>>>> f5d69357


object EvaluatorV1 extends ExprEvaluator {

  override type V = V1.type
  override val version: V = V1

  private def evalBlock(let: LET, inner: EXPR): EvalM[Any] =
    for {
<<<<<<< HEAD
      ctx <- get[EvaluationContext, ExecutionError]
      blockEvaluation = evalExpr(value)(value.tpe.typeInfo)
      lazyBlock       = LazyVal(value.tpe)(blockEvaluation.ter(ctx))
      _ <- modify[EvaluationContext, ExecutionError](lets.modify(_)(_.updated(name, lazyBlock)))
      result <- evalExpr(inner)(tpe.typeInfo)
=======
      ctx <- getContext
      blockEvaluation = evalExpr(let.value)
      lazyBlock       = LazyVal(blockEvaluation.ter(ctx))
      result <- updateContext(lets.modify(_)(_.updated(let.name, lazyBlock))) *> evalExpr(inner)
>>>>>>> f5d69357
    } yield result

  private def evalRef(key: String) =
    get[EvaluationContext, ExecutionError] flatMap { ctx =>
      lets.get(ctx).get(key) match {
        case Some(lzy) => liftTER[Any](lzy.value.value)
        case None      => raiseError[EvaluationContext, ExecutionError, Any](s"A definition of '$key' not found")
      }
    }

  private def evalIF(cond: EXPR, ifTrue: EXPR, ifFalse: EXPR) =
    evalExpr(cond).map(_.asInstanceOf[Boolean]) flatMap {
      case true  => evalExpr(ifTrue)
      case false => evalExpr(ifFalse)
    }

  private def evalGetter(expr: EXPR, field: String) =
    evalExpr(expr).map(_.asInstanceOf[CaseObj]) flatMap {
      _.fields.get(field) match {
        case Some(eager) => eager.value.asInstanceOf[Any].pure[EvalM]
        case None        => raiseError[EvaluationContext, ExecutionError, Any](s"field '$field' not found")
      }
    }

  private def evalFunctionCall(header: FunctionHeader, args: List[EXPR]): EvalM[Any] =
    for {
      ctx <- get[EvaluationContext, ExecutionError]
      result <- funcs
        .get(ctx)
        .get(header)
        .fold(raiseError[EvaluationContext, ExecutionError, Any](s"function '$header' not found")) { func =>
          args
            .traverse[EvalM, Any](a => evalExpr(a))
            .map(func.eval)
            .flatMap(r => liftTER[Any](r.value))
        }
    } yield result

<<<<<<< HEAD
  private def evalExpr[T: TypeInfo](t: EXPR): EvalM[T] = {
    (t match {
      case BLOCK(let, inner, blockTpe)    => evalBlock(let, inner, blockTpe)
      case REF(str, _)                    => evalRef(str)
      case CONST_LONG(v)                  => v.pure[EvalM]
      case CONST_BYTEVECTOR(v)            => v.pure[EvalM]
      case CONST_STRING(v)                => v.pure[EvalM]
      case TRUE                           => true.pure[EvalM]
      case FALSE                          => false.pure[EvalM]
      case IF(cond, t1, t2, tpe)          => evalIF(cond, t1, t2, tpe)
      case GETTER(expr, field, _)         => evalGetter(expr, field)
      case FUNCTION_CALL(header, args, _) => evalFunctionCall(header, args)
    }).flatMap(v => {
      val ti = typeInfo[T]
      if (t.tpe.typeInfo <:< ti) v.asInstanceOf[T].pure[EvalM]
      else raiseError(s"Bad type: expected: $ti actual: ${t.tpe.typeInfo}")
    })
  }

  def apply[A: TypeInfo](c: EvaluationContext, expr: EXPR): (EvaluationContext, Either[ExecutionError, A]) = {
    evalExpr[A](expr)
      .run(c)
      .value
  }
=======
  private def evalExpr(t: EXPR): EvalM[Any] = t match {
    case BLOCK(let, inner, _)           => evalBlock(let, inner)
    case REF(str, _)                    => evalRef(str)
    case CONST_LONG(v)                  => liftValue(v)
    case CONST_BYTEVECTOR(v)            => liftValue(v)
    case CONST_STRING(v)                => liftValue(v)
    case TRUE                           => liftValue(true)
    case FALSE                          => liftValue(false)
    case IF(cond, t1, t2, _)            => evalIF(cond, t1, t2)
    case GETTER(expr, field, _)         => evalGetter(expr, field)
    case FUNCTION_CALL(header, args, _) => evalFunctionCall(header, args)
  }

  def apply[A](c: EvaluationContext, expr: EXPR): (EvaluationContext, Either[ExecutionError, A]) = evalExpr(expr).map(_.asInstanceOf[A]).run(c)
>>>>>>> f5d69357

}<|MERGE_RESOLUTION|>--- conflicted
+++ resolved
@@ -6,13 +6,8 @@
 import com.wavesplatform.lang.v1.compiler.Terms._
 import com.wavesplatform.lang.v1.evaluator.ctx.EvaluationContext.Lenses._
 import com.wavesplatform.lang.v1.evaluator.ctx._
-<<<<<<< HEAD
 import com.wavesplatform.lang.v1.task.imports._
-import com.wavesplatform.lang.{ExecutionError, ExprEvaluator, TypeInfo}
-=======
 import com.wavesplatform.lang.{ExecutionError, ExprEvaluator}
->>>>>>> f5d69357
-
 
 object EvaluatorV1 extends ExprEvaluator {
 
@@ -21,18 +16,11 @@
 
   private def evalBlock(let: LET, inner: EXPR): EvalM[Any] =
     for {
-<<<<<<< HEAD
       ctx <- get[EvaluationContext, ExecutionError]
-      blockEvaluation = evalExpr(value)(value.tpe.typeInfo)
-      lazyBlock       = LazyVal(value.tpe)(blockEvaluation.ter(ctx))
-      _ <- modify[EvaluationContext, ExecutionError](lets.modify(_)(_.updated(name, lazyBlock)))
-      result <- evalExpr(inner)(tpe.typeInfo)
-=======
-      ctx <- getContext
       blockEvaluation = evalExpr(let.value)
       lazyBlock       = LazyVal(blockEvaluation.ter(ctx))
-      result <- updateContext(lets.modify(_)(_.updated(let.name, lazyBlock))) *> evalExpr(inner)
->>>>>>> f5d69357
+      _      <- modify[EvaluationContext, ExecutionError](lets.modify(_)(_.updated(let.name, lazyBlock)))
+      result <- evalExpr(inner)
     } yield result
 
   private def evalRef(key: String) =
@@ -71,46 +59,26 @@
         }
     } yield result
 
-<<<<<<< HEAD
-  private def evalExpr[T: TypeInfo](t: EXPR): EvalM[T] = {
-    (t match {
-      case BLOCK(let, inner, blockTpe)    => evalBlock(let, inner, blockTpe)
-      case REF(str, _)                    => evalRef(str)
-      case CONST_LONG(v)                  => v.pure[EvalM]
-      case CONST_BYTEVECTOR(v)            => v.pure[EvalM]
-      case CONST_STRING(v)                => v.pure[EvalM]
-      case TRUE                           => true.pure[EvalM]
-      case FALSE                          => false.pure[EvalM]
-      case IF(cond, t1, t2, tpe)          => evalIF(cond, t1, t2, tpe)
-      case GETTER(expr, field, _)         => evalGetter(expr, field)
-      case FUNCTION_CALL(header, args, _) => evalFunctionCall(header, args)
-    }).flatMap(v => {
-      val ti = typeInfo[T]
-      if (t.tpe.typeInfo <:< ti) v.asInstanceOf[T].pure[EvalM]
-      else raiseError(s"Bad type: expected: $ti actual: ${t.tpe.typeInfo}")
-    })
-  }
+  private def pureAny[A](v: A): EvalM[Any] = v.pure[EvalM].map(_.asInstanceOf[Any])
 
-  def apply[A: TypeInfo](c: EvaluationContext, expr: EXPR): (EvaluationContext, Either[ExecutionError, A]) = {
-    evalExpr[A](expr)
-      .run(c)
-      .value
-  }
-=======
   private def evalExpr(t: EXPR): EvalM[Any] = t match {
     case BLOCK(let, inner, _)           => evalBlock(let, inner)
     case REF(str, _)                    => evalRef(str)
-    case CONST_LONG(v)                  => liftValue(v)
-    case CONST_BYTEVECTOR(v)            => liftValue(v)
-    case CONST_STRING(v)                => liftValue(v)
-    case TRUE                           => liftValue(true)
-    case FALSE                          => liftValue(false)
+    case CONST_LONG(v)                  => pureAny(v)
+    case CONST_BYTEVECTOR(v)            => pureAny(v)
+    case CONST_STRING(v)                => pureAny(v)
+    case TRUE                           => pureAny(true)
+    case FALSE                          => pureAny(false)
     case IF(cond, t1, t2, _)            => evalIF(cond, t1, t2)
     case GETTER(expr, field, _)         => evalGetter(expr, field)
     case FUNCTION_CALL(header, args, _) => evalFunctionCall(header, args)
   }
 
-  def apply[A](c: EvaluationContext, expr: EXPR): (EvaluationContext, Either[ExecutionError, A]) = evalExpr(expr).map(_.asInstanceOf[A]).run(c)
->>>>>>> f5d69357
+  def apply[A](c: EvaluationContext, expr: EXPR): (EvaluationContext, Either[ExecutionError, A]) = {
+    evalExpr(expr)
+      .map(_.asInstanceOf[A])
+      .run(c)
+      .value
+  }
 
 }